--- conflicted
+++ resolved
@@ -111,9 +111,7 @@
 
 ## API Documentation
 
-<<<<<<< HEAD
 - **Swagger UI**: `http://localhost:8000/api/docs`
-- **ReDoc**: `http://localhost:8000/api/redoc`
 
 ### Key Endpoints
 
@@ -136,8 +134,4 @@
 3. **Storage**:
    - PostgreSQL for structured data
    - Redis for caching and rate limiting
-   - File system for raw data storage
-=======
-When running the backend, visit `http://localhost:8000/docs` for the Swagger UI documentation.
->>>>>>> ok-api
->>>>>>> 99e88b78
+   - File system for raw data storage